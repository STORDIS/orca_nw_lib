import ipaddress
import time

from orca_nw_lib.lldp_db import create_lldp_relations_in_db
from orca_nw_lib.system import discover_system
from .common import DiscoveryFeature

from .device import discover_device, get_device_details
from .device_db import get_all_devices_ip_from_db
from .gnmi_sub import gnmi_subscribe, sync_response_received

from .interface import discover_interfaces, enable_all_ifs
from .lldp import discover_lldp_info, get_all_lldp_neighbor_device_ips
from .portgroup import discover_port_groups

from .bgp import discover_bgp, discover_bgp_neighbors

from .mclag import discover_mclag, discover_mclag_gw_macs

from .port_chnl import discover_port_chnl
from .sag import discover_sag
<<<<<<< HEAD
from .platform import discover_platform
=======
>>>>>>> 2d606399
from .stp import discover_stp
from .stp_port import discover_stp_port
from .stp_vlan import discover_stp_vlan
from .vlan import discover_vlan
from .utils import get_logging, get_networks, is_grpc_device_listening

_logger = get_logging().getLogger(__name__)

topology = {}


def _discover_device_and_enable_ifs(device_ip: str):
    report = []
    device_ip = str(device_ip)
    if not is_grpc_device_listening(device_ip):
        log_msg = f"Can not discover, Device {device_ip} is not reachable !!"
        _logger.error(log_msg)
        report.append(log_msg)
        return report
    _logger.info("Discovering device :{}".format(device_ip))

    discover_nw_features(device_ip, DiscoveryFeature.device_info)

    discover_nw_features(device_ip, DiscoveryFeature.interface)

    discover_nw_features(device_ip, DiscoveryFeature.port_group)

    ## Once Discovered the device's interfaces and port groups, Subscribe for notifications
    gnmi_subscribe(device_ip, force_resubscribe=True)
    # Retry mechanism with sleep time for sync_response_received
    max_retries = 5  # Set maximum number of retries
    retry_delay = 2  # Set delay between retries in seconds
    for _ in range(max_retries):
        sync_received = sync_response_received(device_ip)
        if sync_received:
            _logger.info(f"Sync response received for device {device_ip}.")
            break
        else:
            _logger.warning(
                f"Sync response not received for device {device_ip}, retrying in {retry_delay} seconds..."
            )
            time.sleep(retry_delay)
    else:
        _logger.error(f"Timeout waiting for sync response from device {device_ip}")
        report.append(f"Timeout waiting for sync response from device {device_ip}")

    # Enabling all IFs so that LLDP tables are populated.
    try:
        _logger.info(
            f"Enabling all interfaces on device {device_ip}, So that LLDP tables are populated."
        )
        enable_all_ifs(device_ip)
    except Exception as e:
        _logger.info(f"Interface Enable Failed on device {device_ip}, Reason: {e}")

    discover_nw_features(device_ip, DiscoveryFeature.lldp_info)


def _discover_device_and_lldp_info(device_ips: list):
    """
    Recursively discover a device and its neighbors using LLDP information.

    The function first discovers the device using discover_device_and_enable_ifs
    and then discovers all its LLDP neighbors. If a neighbor is not already
    discovered, it calls itself to discover the neighbor and so on.

    Args:
        device_ips (list): The IP address of the device to be discovered.

    Returns:
        None
    """

    # Discover interfaces, devices, port groups and lldp info first.
    for device_ip in device_ips:
        _discover_device_and_enable_ifs(device_ip)

    # Discover lldp neighbors for each discovered device.
    for device_ip in device_ips:
        for nbr_ip in get_all_lldp_neighbor_device_ips(device_ip):
            if not get_device_details(
                    nbr_ip
            ):  # Discover only if not already discovered in order to prevent loop
                _discover_device_and_lldp_info(device_ips=[nbr_ip])


def trigger_discovery(device_ips: list, feature_to_discover: DiscoveryFeature = None):
    """
    Trigger the discovery process for a device. Discover the device with the features specified.
    If no feature is specified, a complete discovery of device along with all of its features is triggered.

    Parameters:
        device_ips (list): List of device IPs to be discovered.
        feature_to_discover (DiscoveryFeature): Feature to discover.

    Returns:
        None
    """
    # Discover the device and its neighbors and basic device info
    device_ips = device_ips if isinstance(device_ips, list) else [device_ips]
    _discover_device_and_lldp_info(device_ips)

    # Discover the rest of the features
    # some links can only be created after all teh topology devices are discovered
    for ip in get_all_devices_ip_from_db() or []:
        create_lldp_relations_in_db(ip)
        if feature_to_discover:
            discover_nw_features(ip, feature_to_discover)
        else:
            discover_nw_features(ip, DiscoveryFeature.port_channel)
            discover_nw_features(ip, DiscoveryFeature.vlan)
            discover_nw_features(ip, DiscoveryFeature.mclag)
            discover_nw_features(ip, DiscoveryFeature.mclag_gw_macs)
            discover_nw_features(ip, DiscoveryFeature.bgp)
            discover_nw_features(ip, DiscoveryFeature.bgp_neighbors)
            discover_nw_features(ip, DiscoveryFeature.stp)
            discover_nw_features(ip, DiscoveryFeature.stp_port)
            discover_nw_features(ip, DiscoveryFeature.stp_vlan)
        gnmi_subscribe(ip)


def discover_device_from_config() -> []:
    """
    Discover devices from the configuration file.

    This function iterates over the network addresses obtained from the
    'get_networks' function and calls the 'discover_device' function for each
    address. After iterating over all the addresses, it returns True.

    Returns:
        report (list): A report of discovered devices and statuses.
    """
    report = []
    for ip_or_nw in get_networks():
        _logger.info(
            "Network Discovery Started using network provided {0}".format(ip_or_nw)
        )
        report = []
        if not ip_or_nw:
            _logger.error(
                "Invalid network address- {ip_or_nw}, can not discover devices !!"
            )
            return report
        trigger_discovery(device_ips=[str(ip) for ip in ipaddress.ip_network(ip_or_nw, strict=False)])
    return report


def discover_nw_features(device_ip: str, feature: DiscoveryFeature) -> None:
    """
    Discover network features for a given device.

    Parameters:
        device_ip (str): Device IP address.
        feature (str): Feature to trigger discovery.

    Returns:
        None
    """
    match feature:
        case DiscoveryFeature.interface:
            try:
                discover_interfaces(device_ip)
            except Exception as e:
                _logger.info(f"Interface Discovery Failed on device {device_ip}, Reason: {e}")
                return f"Interface Discovery Failed on device {device_ip}, Reason: {e}"
        case DiscoveryFeature.port_group:
            try:
                discover_port_groups(device_ip)
            except Exception as e:
                _logger.info(f"Port Group Discovery Failed on device {device_ip}, Reason: {e}")
                return f"Port Group Discovery Failed on device {device_ip}, Reason: {e}"
        case DiscoveryFeature.device_info:
            try:
                discover_device(device_ip)
            except Exception as e:
                _logger.info(f"Device Info Discovery Failed on device {device_ip}, Reason: {e}")
                return f"Device Info Discovery Failed on device {device_ip}, Reason: {e}"
        case DiscoveryFeature.lldp_info:
            try:
                discover_lldp_info(device_ip)
            except Exception as e:
                _logger.info(f"LLDP Info Discovery Failed on device {device_ip}, Reason: {e}")
                return f"LLDP Info Discovery Failed on device {device_ip}, Reason: {e}"
        case DiscoveryFeature.mclag:
            try:
                discover_mclag(device_ip)
            except Exception as e:
                _logger.info(f"MCLAG Discovery Failed on device {device_ip}, Reason: {e}")
                return f"MCLAG Discovery Failed on device {device_ip}, Reason: {e}"
        case DiscoveryFeature.mclag_gw_macs:
            try:
                discover_mclag_gw_macs(device_ip)
            except Exception as e:
                _logger.info(f"MCLAG GW MAC Discovery Failed on device {device_ip}, Reason: {e}")
                return f"MCLAG GW MAC Discovery Failed on device {device_ip}, Reason: {e}"
        case DiscoveryFeature.vlan:
            try:
                discover_vlan(device_ip)
            except Exception as e:
                _logger.info(f"VLAN Discovery Failed on device {device_ip}, Reason: {e}")
                return f"VLAN Discovery Failed on device {device_ip}, Reason: {e}"
        case DiscoveryFeature.port_channel:
            try:
                discover_port_chnl(device_ip)
            except Exception as e:
                _logger.info(f"Port Channel Discovery Failed on device {device_ip}, Reason: {e}")
                return f"Port Channel Discovery Failed on device {device_ip}, Reason: {e}"
        case DiscoveryFeature.bgp:
            try:
                discover_bgp(device_ip)
            except Exception as e:
                _logger.info(f"BGP Discovery Failed on device {device_ip}, Reason: {e}")
                return f"BGP Discovery Failed on device {device_ip}, Reason: {e}"
        case DiscoveryFeature.bgp_neighbors:
            try:
                discover_bgp_neighbors(device_ip)
            except Exception as e:
                _logger.info(f"BGP Neighbor Discovery Failed on device {device_ip}, Reason: {e}")
                return f"BGP Neighbor Discovery Failed on device {device_ip}, Reason: {e}"
        case DiscoveryFeature.stp:
            try:
                discover_stp(device_ip)
            except Exception as e:
                _logger.info(f"STP Discovery Failed on device {device_ip}, Reason: {e}")
                return f"STP Discovery Failed on device {device_ip}, Reason: {e}"
        case DiscoveryFeature.sag:
            try:
                discover_sag(device_ip) 
            except Exception as e:  
                _logger.info(f"SAG Discovery Failed on device {device_ip}, Reason: {e}")
                return f"SAG Discovery Failed on device {device_ip}, Reason: {e}"
        case DiscoveryFeature.stp_port:
            try:
                discover_stp_port(device_ip)
            except Exception as e:
                _logger.info(f"STP Port Discovery Failed on device {device_ip}, Reason: {e}")
                return f"STP Port Discovery Failed on device {device_ip}, Reason: {e}"
        case DiscoveryFeature.platform:
            try:
                discover_platform(device_ip)
            except Exception as e:
                _logger.info(f"Platform Port Discovery Failed on device {device_ip}, Reason: {e}")
                return f"Platform Port Discovery Failed on device {device_ip}, Reason: {e}"
        case DiscoveryFeature.stp_vlan:
            try:
                discover_stp_vlan(device_ip)
            except Exception as e:
                _logger.info(f"STP VLAN Discovery Failed on device {device_ip}, Reason: {e}")
                return f"STP VLAN Discovery Failed on device {device_ip}, Reason: {e}"
        case DiscoveryFeature.system:
            try:
                discover_system(device_ip)
            except Exception as e:
                _logger.info(f"System Discovery Failed on device {device_ip}, Reason: {e}")
                return f"System Discovery Failed on device {device_ip}, Reason: {e}"
        case _:
            _logger.error("Invalid feature specified")
            return "Invalid feature specified"<|MERGE_RESOLUTION|>--- conflicted
+++ resolved
@@ -18,11 +18,6 @@
 from .mclag import discover_mclag, discover_mclag_gw_macs
 
 from .port_chnl import discover_port_chnl
-from .sag import discover_sag
-<<<<<<< HEAD
-from .platform import discover_platform
-=======
->>>>>>> 2d606399
 from .stp import discover_stp
 from .stp_port import discover_stp_port
 from .stp_vlan import discover_stp_vlan
