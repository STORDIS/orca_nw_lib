--- conflicted
+++ resolved
@@ -73,7 +73,6 @@
     try:
         discover_bgp_af_global(device_ip)
     except Exception as e:
-<<<<<<< HEAD
         report.append(
             f"BGP Global Discovery Failed on device {device_ip}, Reason: {e}"
         )
@@ -85,9 +84,6 @@
         )
     ## Once Discovered the device, Subscribe for notfications
     gnmi_subscribe(device_ip)
-=======
-        report.append(f"BGP Global Discovery Failed on device {device_ip}, Reason: {e}")
->>>>>>> 64587480
     return report
 
 
