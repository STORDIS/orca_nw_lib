--- conflicted
+++ resolved
@@ -19,11 +19,8 @@
 
 from .port_chnl import discover_port_chnl
 from .stp import discover_stp
-<<<<<<< HEAD
+from .stp_port import discover_stp_port
 from .stp_vlan import discover_stp_vlan
-=======
-from .stp_port import discover_stp_port
->>>>>>> 818689a6
 from .vlan import discover_vlan
 from .utils import get_logging, get_networks, ping_ok
 
@@ -89,17 +86,17 @@
         )
 
     try:
-<<<<<<< HEAD
+        discover_stp_port(device_ip)
+    except Exception as e:
+        report.append(
+            f"STP Port Discovery Failed on device {device_ip}, Reason: {e}"
+        )
+
+    try:
         discover_stp_vlan(device_ip)
     except Exception as e:
         report.append(
             f"STP Discovery Failed on device {device_ip}, Reason: {e}"
-=======
-        discover_stp_port(device_ip)
-    except Exception as e:
-        report.append(
-            f"STP Port Discovery Failed on device {device_ip}, Reason: {e}"
->>>>>>> 818689a6
         )
     ## Once Discovered the device, Subscribe for notfications
     gnmi_subscribe(device_ip)
