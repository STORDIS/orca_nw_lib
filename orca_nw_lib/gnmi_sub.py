--- conflicted
+++ resolved
@@ -390,64 +390,6 @@
             _logger.error(e)
             raise
 
-<<<<<<< HEAD
-
-# Modifed handle_update function to insert interface counters to telemetry DB:
-def handle_telemetry_notification(device_ip: str, subscriptions: List[Subscription]):
-    device_gnmi_stub = getGrpcStubs(device_ip)
-    subscriptionlist = SubscriptionList(
-            subscription=subscriptions,
-            mode=SubscriptionList.Mode.Value("STREAM"),
-            encoding=Encoding.Value("JSON_IETF"),
-        )
-    sub_req = SubscribeRequest(subscribe=subscriptionlist)
-    subscription = device_gnmi_stub.Subscribe(subscribe_to_path(sub_req))
-    global gnmi_subscriptions
-    gnmi_subscriptions[device_ip] = subscription
-    for resp in subscription:
-        try:
-            if not resp.sync_response:
-                for ele in resp.update.prefix.elem:
-                    if ele.name == get_interface_base_path().elem[0].name:
-                        _logger.debug("gNMI subscription interface counters received from %s -> %s",
-                                      device_ip, 
-                                      resp,
-                                    )
-                        if get_telemetry_db() == "influxdb":
-                            _logger.debug("Subed intfc counters into influxdb for %s",device_ip,)
-                            thread = Thread(
-                                target=handle_interface_counters_influxdb,
-                                args=(device_ip, resp),
-                                daemon=True,
-                            )
-                            thread.start()
-                            
-
-                        if get_telemetry_db() == "prometheus":
-                            _logger.debug("Subed intfc counters into promdb for %s",device_ip,)
-                            thread = Thread(
-                                target=handle_interface_counters_promdb,
-                                args=(device_ip, resp),
-                                daemon=True,
-                            )
-                            thread.start()
-            
-            elif resp.sync_response:
-                _logger.info("gNMI subscription sync response received from %s -> %s", device_ip, resp,)
-                device_sync_responses[device_ip] = resp.sync_response
-                _logger.debug("Subscription sync response status for devices %s",device_sync_responses,)
-                   
-            else:
-                device_sync_responses[device_ip] = resp.sync_response
-                
-        except Exception as e:
-            _logger.error(f"Error processing subscription response: {e}")
-
-
-
-
-=======
->>>>>>> 8b3cb02a
 """
 dictionary to store the sync response received from the device.
     Key: device_ip
@@ -524,12 +466,9 @@
         return True
     else:
         subscriptions = get_subscription_path_for_config_change(device_ip)
-<<<<<<< HEAD
-=======
         ## add get_subscription_path_for_monitoring to subscritions if telemetry_db is true
         if get_telemetry_db():
             subscriptions += get_subscription_path_for_monitoring(device_ip)
->>>>>>> 8b3cb02a
         if not subscriptions:
             _logger.warn(
                 "No subscription paths created for %s, Check if device with its components and config is discovered in DB or rediscover device.",
@@ -545,20 +484,6 @@
         )
         thread.start()
 
-<<<<<<< HEAD
-        # If telemetry_db has value then start to push interface counters
-        if get_telemetry_db():
-            ## add get_subscription_path_for_monitoring to subscritions
-            infc_conts_subscriptions = get_subscription_path_for_monitoring(device_ip)
-            thread = Thread(
-            name=telemetry_thread_name,
-            target=handle_telemetry_notification,
-            args=(device_ip, infc_conts_subscriptions),
-            daemon=True,
-            )
-            thread.start()
-=======
->>>>>>> 8b3cb02a
         _logger.debug("Currently running threads %s", get_running_thread_names())
         if thread_name in get_running_thread_names():
             _logger.debug(
