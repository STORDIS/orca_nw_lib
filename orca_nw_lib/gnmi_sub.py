--- conflicted
+++ resolved
@@ -13,7 +13,7 @@
     SubscriptionList,
     SubscriptionMode,
 )
-from orca_nw_lib.gnmi_util import get_logging, send_gnmi_subscribe
+from orca_nw_lib.gnmi_util import get_logging, send_gnmi_subscribe, getGrpcStubs
 
 from orca_nw_lib.interface_db import (
     get_all_interfaces_name_of_device_from_db,
@@ -41,6 +41,7 @@
 _logger = get_logging().getLogger(__name__)
 
 gnmi_subscriptions = {}
+
 
 def subscribe_to_path(request):
     yield request
@@ -290,16 +291,12 @@
     )
 
     sub_req = SubscribeRequest(subscribe=subscriptionlist)
-<<<<<<< HEAD
-    for resp in send_gnmi_subscribe(
+    subscription = send_gnmi_subscribe(
         device_ip=device_ip, subscribe_request=subscribe_to_path(sub_req)
-    ):
-=======
-    subscription = device_gnmi_stub.Subscribe(subscribe_to_path(sub_req))
+    )
     global gnmi_subscriptions
     gnmi_subscriptions[device_ip] = subscription
     for resp in subscription:
->>>>>>> 52049a2d
         try:
             if not resp.sync_response:
                 for ele in resp.update.prefix.elem:
@@ -578,8 +575,12 @@
     global gnmi_subscriptions
     subscription = gnmi_subscriptions.get(device_ip)
     if subscription:
-        _logger.info("Removing subscription for %s", device_ip)
-        subscription.cancel()
+        try:
+            _logger.info("Removing subscription for %s", device_ip)
+            subscription.cancel()
+        except Exception as e:
+            _logger.debug("Failed to remove subscription for %s: %s", device_ip, e)
+            raise
 
     thread_name = get_subscription_thread_name(device_ip)
     while retries > 0:
@@ -611,12 +612,16 @@
 
     # close gnmi channel
     device_gnmi_stub = getGrpcStubs(device_ip)
-    device_gnmi_stub.channel.close()
-    _logger.info("Closed channel for %s", device_ip)
+    try:
+        device_gnmi_stub.channel.close()
+        _logger.info("Closed channel for %s", device_ip)
+    except Exception as e:
+        _logger.debug("Failed to close channel for %s: %s", device_ip, e)
+        raise
 
     # remove gnmi stub from global stubs
-    from orca_nw_lib.gnmi_util import stubs
-    stubs.pop(device_ip, None)
+    from orca_nw_lib.gnmi_util import remove_stub
+    remove_stub(device_ip)
 
     thread_name = get_subscription_thread_name(device_ip)
     while retries > 0:
@@ -675,7 +680,7 @@
                 kwargs.get("device_ip"),
             )
             if gnmi_subscribe(ip) and sync_response_received(
-                ip
+                    ip
             ):  ## Check if the snyc response has been received for the given device also attempt to subscribe to gNMI,
                 # gNMI subscription will occur in case not already Subscribed.
                 result = config_func(*args, **kwargs)
