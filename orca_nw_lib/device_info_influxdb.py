import json
import datetime
import logging

from orca_nw_lib.device_gnmi import (
    get_device_meta_data,
    get_device_mgmt_intfc_info,
    get_device_img_name,
    get_device_details_from_device
)
<<<<<<< HEAD

=======
>>>>>>> 9dbd9f91
from orca_nw_lib.influxdb_utils import create_point, write_to_influx

# Configure logging
logger = logging.getLogger(__name__)
logging.basicConfig(level=logging.DEBUG, format='%(asctime)s - %(name)s - %(levelname)s - %(message)s')

<<<<<<< HEAD
=======

>>>>>>> 9dbd9f91
def get_device_info(device_ip):
    """
    Retrieves the details of a device based on its IP address and sends the details to InfluxDB.
    
    Args:
        device_ip (str): The IP address of the device.
    
    Raises:
        Exception: If the device info cannot be retrieved.
    """
    try:
        logger.info("Retrieving device info for IP: %s", device_ip)
        
        metadata = get_device_meta_data(device_ip)
        mgmt_info = get_device_mgmt_intfc_info(device_ip)
        img_info = get_device_img_name(device_ip)
        details = get_device_details_from_device(device_ip)
        
        influx_data = {
            "Hostname": metadata["sonic-device-metadata:DEVICE_METADATA"]["DEVICE_METADATA_LIST"][0]["hostname"],
            "Image Name": details["img_name"],
            "Management Interface": details["mgt_intf"],
            "Management IP": details["mgt_ip"],
            "Hardware SKU": details["hwsku"],
            "MAC Address": details["mac"],
            "Platform": details["platform"],
            "Device Type": details["type"]
        }
        
        print("Device data for InfluxDB:", influx_data)
        send_to_influxdb(device_name="Device_Info", details=influx_data)
        logger.info("Device info sent to InfluxDB successfully for IP: %s", device_ip)
    
    except Exception as e:
        logger.error("Error retrieving device info for IP %s: %s", device_ip, e)


def send_to_influxdb(device_name: str, details: dict):
    """
    Writes device metrics to InfluxDB.
    
    Args:
        device_name (str): Name of the device to write metrics for.
        details (dict): A dictionary of device metrics.
    
    Raises:
        Exception: If data cannot be written to InfluxDB.
    """
    try:
        logger.info("Sending metrics to InfluxDB for device: %s", device_name)
        
        point = create_point(device_name)
        point.tag("device", "Device_Info")
        
        for key, value in details.items():
            point.field(key, value)
        
        point.time(datetime.datetime.now(datetime.timezone.utc))
        write_to_influx(point=point)
        
        logger.debug("Metrics for %s: %s", device_name, details)
        logger.info("Metrics for device %s sent to InfluxDB.", device_name)
    
    except Exception as e:
        logger.error("Error writing data to InfluxDB for device %s: %s", device_name, e)


def fetch_timeseries_data(device_ip: str):
    """
    Thread function to fetch and send time series data to InfluxDB.
    
    Args:
        device_ip (str): The IP address of the device for data collection.
    
    Raises:
        Exception: If there's an error fetching time series data.
    """
    try:
        logger.info("Starting time series data collection for IP: %s", device_ip)
        
        result = get_device_details_from_device(device_ip)
        logger.debug("Data received from device %s: %s", device_ip, result)
        
        details = {
            "path": "default_path",  # Adjust according to fetched data
            "value": json.dumps(result)
        }
        
        send_to_influxdb(device_name="default_device", details=details)
        logger.info("Time series data sent to InfluxDB for IP: %s", device_ip)
    
    except Exception as e:
        logger.error("Error fetching time series data for device IP %s: %s", device_ip, e)<|MERGE_RESOLUTION|>--- conflicted
+++ resolved
@@ -8,20 +8,13 @@
     get_device_img_name,
     get_device_details_from_device
 )
-<<<<<<< HEAD
-
-=======
->>>>>>> 9dbd9f91
 from orca_nw_lib.influxdb_utils import create_point, write_to_influx
 
 # Configure logging
 logger = logging.getLogger(__name__)
 logging.basicConfig(level=logging.DEBUG, format='%(asctime)s - %(name)s - %(levelname)s - %(message)s')
 
-<<<<<<< HEAD
-=======
 
->>>>>>> 9dbd9f91
 def get_device_info(device_ip):
     """
     Retrieves the details of a device based on its IP address and sends the details to InfluxDB.
