import json
import ssl
from typing import List, Iterator
from urllib.parse import unquote

import grpc
from orca_nw_lib.device_db import get_device_db_obj

from .gnmi_pb2 import (
    JSON_IETF,
    GetRequest,
    Path,
    PathElem,
    SetRequest,
    TypedValue,
    Update,
)
from .gnmi_pb2_grpc import gNMIStub
from .utils import (
    get_conn_timeout,
    get_logging,
    is_grpc_device_listening,
    get_device_grpc_port,
    get_device_username,
    get_device_password,
)
import re

_logger = get_logging().getLogger(__name__)

stubs = {}


def getGrpcStubs(device_ip):
    global stubs
    port = get_device_grpc_port()
    user = get_device_username()
    passwd = get_device_password()
    if None in (port, user, passwd):
        _logger.error(
            "Invalid value port : {}, user : {}, passwd : {}".format(port, user, passwd)
        )
        raise ValueError(
            "Invalid value port : {}, user : {}, passwd : {}".format(port, user, passwd)
        )

    if not is_grpc_device_listening(device_ip, 10):
        raise Exception("Device %s is not reachable !!" % device_ip)

    if stubs and stubs.get(device_ip):
        return stubs.get(device_ip)
    else:
        try:
            sw_cert = ssl.get_server_certificate(
                (device_ip, port), timeout=get_conn_timeout()
            ).encode("utf-8")
            # Option 1
            # creds = grpc.ssl_channel_credentials(root_certificates=sw_cert)
            # stub.Get(GetRequest(path=[path], type=GetRequest.ALL, encoding=JSON_IETF),
            #        metadata=[("username", user),
            #                  ("password", passwd)], )

            # Option 2, In this case need not to send user/pass in metadata in get request.
            def auth_plugin(context, callback):
                callback([("username", user), ("password", passwd)], None)

            creds = grpc.composite_channel_credentials(
                grpc.ssl_channel_credentials(root_certificates=sw_cert),
                grpc.metadata_call_credentials(auth_plugin),
            )

            optns = (("grpc.ssl_target_name_override", "localhost"),)
            channel = grpc.secure_channel(f"{device_ip}:{port}", creds, options=optns)
            stub = gNMIStubExtension(channel)
            stubs[device_ip] = stub
            return stub
        except TimeoutError as te:
            _logger.error(f"Connection Timeout on {device_ip} {te}")
            raise
        except ConnectionRefusedError as cr:
            _logger.error(f"Connection refused by {device_ip} {cr}")
            raise


def send_gnmi_get(device_ip, path: list[Path], resend: bool = False):
    is_device_ready(device_ip)
    op = {}
    try:
        device_gnmi_stub = getGrpcStubs(device_ip)
        resp = (
            device_gnmi_stub.Get(
                GetRequest(path=path, type=GetRequest.ALL, encoding=JSON_IETF),
                timeout=get_conn_timeout(),
            )
            if device_gnmi_stub
            else _logger.error(f"no gnmi stub found for device {device_ip}")
        )
        # resp_cap=device_gnmi_stub.Capabilities(CapabilityRequest())
        # print(resp_cap)
        if resp:
            for n in resp.notification:
                for u in n.update:
                    op.update(json.loads(u.val.json_ietf_val.decode("utf-8")))
        return op
    except grpc.RpcError as e:
        if e.code() == grpc.StatusCode.UNAVAILABLE:  # check if the device is not ready
            if not resend:
                # remove stub from global stubs
                remove_stub(device_ip)

                # send the same request again, it will create a new stub
                return send_gnmi_get(device_ip=device_ip, path=path, resend=True)
            else:
                _logger.error("Device %s is not reachable !!" % device_ip)
                raise
    except Exception as e:
        _logger.debug(
            f"{e} \n on device_ip : {device_ip} \n requested gnmi_path : {path}"
        )
        raise


def create_gnmi_update(path: Path, val: dict):
    return Update(
        path=path, val=TypedValue(json_ietf_val=bytes(json.dumps(val), "utf-8"))
    )


def create_req_for_update(updates: List[Update]):
    return SetRequest(update=updates)


def get_gnmi_del_req(path: Path):
    return SetRequest(delete=[path])


def get_gnmi_del_reqs(paths: list[Path]):
    return SetRequest(delete=paths)


def send_gnmi_set(req: SetRequest, device_ip: str, resend: bool = False):
    is_device_ready(device_ip)
    try:
        device_gnmi_stub = getGrpcStubs(device_ip)
        if device_gnmi_stub:
            device_gnmi_stub.Set(req, timeout=get_conn_timeout())
        else:
            _logger.error(f"no gnmi stub found for device {device_ip}")
    except grpc.RpcError as e:
        if e.code() == grpc.StatusCode.UNAVAILABLE:  # check if the device is not ready
            if not resend:
                # remove the stub from global stubs
                remove_stub(device_ip)

                # resend the request again, it will create a new stub
                return send_gnmi_set(req=req, device_ip=device_ip, resend=True)
            else:
                _logger.error("Device %s is not reachable !!" % device_ip)
                raise
    except Exception as e:
        _logger.debug(f"{e} \n on device_ip : {device_ip} \n set request : {req}")
        raise


def get_gnmi_path(path: str) -> Path:
    """
    Generates a function comment for the given function body in a markdown code block with the correct language syntax.
    It decodes the encoded values in the filter key.

    Args:
        path (str): The path to be processed.
        Example : openconfig-interfaces:interfaces/interface[name=Vlan1]/openconfig-if-ethernet:ethernet/ipv4/ipv4-address[address=237.84.2.178%2f24]


    Returns:
        Path: The generated gnmi path.

    """
    path = path.strip()
    path_elements = path.split("/")
    gnmi_path = Path(
        target="openconfig",
    )
    for pe_entry in path_elements:
        if pe_entry in ["", "restconf", "data"]:
            continue
        ## When filter key is given
        if "[" in pe_entry and "]" in pe_entry and "=" in pe_entry:
            match = re.search(r"\[(.*?)\]", pe_entry)
            if match:
                key_val = match.group(1)
                try:
                    gnmi_path.elem.append(
                        PathElem(
                            name=pe_entry[: match.start()],
                            key={i.split("=")[0]: unquote(i.split("=")[1]) for i in key_val.split(",")},  # decoding encoded value
                        )
                    )
                except ValueError as ve:
                    _logger.error(
                        f"Invalid property identifier {pe_entry} : {ve} , filter arg should be a dict-> propertykey:value"
                    )
                    raise
        elif ("[" in pe_entry and "]" not in pe_entry) or ("[" not in pe_entry and "]" in pe_entry):
            _logger.error(
                f"Invalid property identifier {pe_entry} : filter arg should be a start with [ and end with ]"
            )
            raise ValueError(f"Invalid property identifier {pe_entry} : filter arg should be a start with [ and end with ]")
        else:
            gnmi_path.elem.append(PathElem(name=pe_entry))
    return gnmi_path


def is_device_ready(device_ip: str):
    """
    Check if the device is ready or not

    Args:
        device_ip (str): The IP address of the device.

    Returns:
        bool: True if device is ready else False
    """
    devices_data = get_device_db_obj(device_ip)
    devices = devices_data if isinstance(devices_data, list) else [devices_data]

    for device in devices:
        if device is None:
            continue
        system_status = (device.system_status or "").lower()
        if "system is not ready" in system_status:
            raise Exception(f"Device at {device.mgt_ip} is not ready")
    return True


<<<<<<< HEAD
def send_gnmi_subscribe(device_ip: str, subscribe_request: Iterator, resend: bool = False):
    """
    Send the subscribe request to the device. If the device is not ready, it will resend the subscribe request.
    Args:
        device_ip (str): The IP address of the device.
        subscribe_request (Iterator): The subscribe request iterator.
        resend (bool, optional): Resend the subscribe request if device is not ready. Defaults to False.
    """
    is_device_ready(device_ip)
    try:
        device_gnmi_stub = getGrpcStubs(device_ip)
        if device_gnmi_stub:
            return device_gnmi_stub.Subscribe(subscribe_request)
        else:
            _logger.error(f"no gnmi stub found for device {device_ip}")
    except grpc.RpcError as e:
        if e.code() == grpc.StatusCode.UNAVAILABLE:  # check if the device is not ready
            if not resend:
                # remove the device stub
                remove_stub(device_ip)

                # resend the subscribe request, it will try to connect to the device again
                return send_gnmi_subscribe(device_ip=device_ip, subscribe_request=subscribe_request, resend=True)
            else:
                _logger.error("Device %s is not reachable !!" % device_ip)
                raise
    except Exception as e:
        _logger.debug(f"{e} \n on device_ip : {device_ip} \n subscribe request : {subscribe_request}")
        raise


def remove_stub(device_ip: str):
    """
    Remove the device stub from global stubs
    Args:
        device_ip (str): The IP address of the device.
    """
    global stubs
    stubs.pop(device_ip, None)
=======
class gNMIStubExtension(gNMIStub):

    def __init__(self, channel):
        super().__init__(channel)
        self.channel = channel
>>>>>>> 52049a2d
<|MERGE_RESOLUTION|>--- conflicted
+++ resolved
@@ -54,6 +54,7 @@
             sw_cert = ssl.get_server_certificate(
                 (device_ip, port), timeout=get_conn_timeout()
             ).encode("utf-8")
+
             # Option 1
             # creds = grpc.ssl_channel_credentials(root_certificates=sw_cert)
             # stub.Get(GetRequest(path=[path], type=GetRequest.ALL, encoding=JSON_IETF),
@@ -193,7 +194,8 @@
                     gnmi_path.elem.append(
                         PathElem(
                             name=pe_entry[: match.start()],
-                            key={i.split("=")[0]: unquote(i.split("=")[1]) for i in key_val.split(",")},  # decoding encoded value
+                            key={i.split("=")[0]: unquote(i.split("=")[1]) for i in key_val.split(",")},
+                            # decoding encoded value
                         )
                     )
                 except ValueError as ve:
@@ -205,7 +207,8 @@
             _logger.error(
                 f"Invalid property identifier {pe_entry} : filter arg should be a start with [ and end with ]"
             )
-            raise ValueError(f"Invalid property identifier {pe_entry} : filter arg should be a start with [ and end with ]")
+            raise ValueError(
+                f"Invalid property identifier {pe_entry} : filter arg should be a start with [ and end with ]")
         else:
             gnmi_path.elem.append(PathElem(name=pe_entry))
     return gnmi_path
@@ -233,7 +236,6 @@
     return True
 
 
-<<<<<<< HEAD
 def send_gnmi_subscribe(device_ip: str, subscribe_request: Iterator, resend: bool = False):
     """
     Send the subscribe request to the device. If the device is not ready, it will resend the subscribe request.
@@ -273,10 +275,9 @@
     """
     global stubs
     stubs.pop(device_ip, None)
-=======
+
+
 class gNMIStubExtension(gNMIStub):
-
     def __init__(self, channel):
         super().__init__(channel)
-        self.channel = channel
->>>>>>> 52049a2d
+        self.channel = channel