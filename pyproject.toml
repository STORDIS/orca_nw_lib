[tool.poetry]
<<<<<<< HEAD
version = "1.3.38"
=======
version = "1.3.37"
>>>>>>> ef726e4c
name = "orca_nw_lib"
description = "APIs to interact with SONiC NW"
readme = "README.md"
authors = ["Kamal Krishna Bhatt <kamal.bhatt@stordis.com>"]
include = ["orca_nw_lib/github/**/*", "orca_nw_lib/github.com/**/*"]

[tool.poetry.dependencies]
python = "^3.10"
PyYAML = "^6.0"
neo4j = "^5.4.0"
requests = "^2.28.2"
wget = "^3.2"
GitPython = "^3.1.37"
neomodel = "^5.0.0"
protobuf = "^4.23.0"
pyangbind = "^0.8.1"
pytest = "^7.3.1"
grpcio-tools = "^1.54.2"
black = "^23.3.0"
packaging = "^23.2"# Because of langchain dependencies in ORCASK, packaging should not be greater than 23.y.z.
paramiko="^3.5.0"<|MERGE_RESOLUTION|>--- conflicted
+++ resolved
@@ -1,9 +1,5 @@
 [tool.poetry]
-<<<<<<< HEAD
 version = "1.3.38"
-=======
-version = "1.3.37"
->>>>>>> ef726e4c
 name = "orca_nw_lib"
 description = "APIs to interact with SONiC NW"
 readme = "README.md"
@@ -24,4 +20,3 @@
 grpcio-tools = "^1.54.2"
 black = "^23.3.0"
 packaging = "^23.2"# Because of langchain dependencies in ORCASK, packaging should not be greater than 23.y.z.
-paramiko="^3.5.0"